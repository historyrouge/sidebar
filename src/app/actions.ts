

"use server";

import { CoreMessage } from 'ai';
import { openai } from '@/lib/openai';
import { z }from 'zod';
import { generateFlashcardsSamba, GenerateFlashcardsSambaInput, GenerateFlashcardsSambaOutput } from '@/ai/flows/generate-flashcards-samba';
import { generateQuizzesSamba, GenerateQuizzesSambaInput, GenerateQuizzesSambaOutput } from '@/ai/flows/generate-quizzes-samba';
import { analyzeCode, AnalyzeCodeInput, AnalyzeCodeOutput } from '@/ai/flows/analyze-code';
import { generateMindMap, GenerateMindMapInput, GenerateMindMapOutput } from '@/ai/flows/generate-mindmap';
import { generateQuestionPaper, GenerateQuestionPaperInput, GenerateQuestionPaperOutput } from '@/ai/flows/generate-question-paper';
import { generateEbookChapter, GenerateEbookChapterInput, GenerateEbookChapterOutput } from '@/ai/flows/generate-ebook-chapter';
import { generatePresentation, GeneratePresentationInput, GeneratePresentationOutput } from '@/ai/flows/generate-presentation';
import { generateEditedContent, GenerateEditedContentInput, GenerateEditedContentOutput } from '@/ai/flows/generate-edited-content';
import { helpChat, HelpChatInput, HelpChatOutput } from '@/ai/flows/help-chatbot';
import { getYoutubeTranscript, GetYoutubeTranscriptInput, GetYoutubeTranscriptOutput } from '@/ai/flows/youtube-transcript';
import { analyzeContent, AnalyzeContentInput, AnalyzeContentOutput } from '@/ai/flows/analyze-content';
import { summarizeContent, SummarizeContentInput, SummarizeContentOutput } from '@/ai/flows/summarize-content';
import { textToSpeech, TextToSpeechInput, TextToSpeechOutput } from '@/ai/flows/text-to-speech';
import { chatWithTutor, ChatWithTutorInput, ChatWithTutorOutput } from '@/ai/flows/chat-tutor';
import { webSearch } from '@/ai/tools/web-search';
import { searchYoutube } from '@/ai/tools/youtube-search';
import { DEFAULT_MODEL_ID, AVAILABLE_MODELS } from '@/lib/models';
import { generateImage, GenerateImageInput, GenerateImageOutput } from "@/ai/flows/generate-image";
import { ai } from '@/ai/genkit'; // Keep for other actions

export type ActionResult<T> = {
    data?: T;
    error?: string;
};

export async function generateFlashcardsAction(input: GenerateFlashcardsSambaInput): Promise<ActionResult<GenerateFlashcardsSambaOutput>> {
    try {
        const data = await generateFlashcardsSamba(input);
        return { data };
    } catch (e: any) {
        return { error: e.message };
    }
}

export async function generateQuizAction(input: GenerateQuizzesSambaInput): Promise<ActionResult<GenerateQuizzesSambaOutput>> {
    try {
        const data = await generateQuizzesSamba(input);
        return { data };
    } catch (e: any) {
        return { error: e.message };
    }
}

export async function helpChatAction(input: HelpChatInput): Promise<ActionResult<HelpChatOutput>> {
    try {
        const data = await helpChat(input);
        return { data };
    } catch (e: any) {
        return { error: e.message };
    }
}

export async function textToSpeechAction(input: TextToSpeechInput): Promise<ActionResult<TextToSpeechOutput>> {
    try {
        const data = await textToSpeech(input);
        return { data };
    } catch (e: any) {
        return { error: e.message };
    }
}

export async function getYoutubeTranscriptAction(input: GetYoutubeTranscriptInput): Promise<ActionResult<GetYoutubeTranscriptOutput>> {
    try {
        const data = await getYoutubeTranscript(input);
        return { data };
    } catch (e: any) {
        return { error: e.message };
    }
}

export async function analyzeCodeAction(input: AnalyzeCodeInput): Promise<ActionResult<AnalyzeCodeOutput>> {
    try {
        const data = await analyzeCode(input);
        return { data };
    } catch (e: any) {
        return { error: e.message };
    }
}

export async function generateMindMapAction(input: GenerateMindMapInput): Promise<ActionResult<GenerateMindMapOutput>> {
    try {
        const data = await generateMindMap(input);
        return { data };
    } catch (e: any) {
        return { error: e.message };
    }
}

export async function generateQuestionPaperAction(input: GenerateQuestionPaperInput): Promise<ActionResult<GenerateQuestionPaperOutput>> {
    try {
        const data = await generateQuestionPaper(input);
        return { data };
    } catch (e: any) {
        return { error: e.message };
    }
}

export async function generateEbookChapterAction(input: GenerateEbookChapterInput): Promise<ActionResult<GenerateEbookChapterOutput>> {
    try {
        const data = await generateEbookChapter(input);
        return { data };
    } catch (e: any) {
        return { error: e.message };
    }
}

export async function generatePresentationAction(input: GeneratePresentationInput): Promise<ActionResult<GeneratePresentationOutput>> {
    try {
        const data = await generatePresentation(input);
        return { data };
    } catch (e: any) {
        return { error: e.message };
    }
}

export async function generateEditedContentAction(input: GenerateEditedContentInput): Promise<ActionResult<GenerateEditedContentOutput>> {
    try {
        const data = await generateEditedContent(input);
        return { data };
    } catch (e: any) {
        return { error: e.message };
    }
}

export async function generateImageAction(input: GenerateImageInput): Promise<ActionResult<GenerateImageOutput>> {
    try {
        const data = await generateImage(input);
        return { data };
    } catch (e: any) {
        return { error: e.message };
    }
}

export async function analyzeContentAction(content: string): Promise<ActionResult<AnalyzeContentOutput>> {
    try {
        const data = await analyzeContent({ content });
        return { data };
    } catch (e: any) {
        return { error: e.message };
    }
}

export async function summarizeContentAction(input: SummarizeContentInput): Promise<ActionResult<SummarizeContentOutput>> {
    try {
        const data = await summarizeContent(input);
        return { data };
    } catch (e: any) {
        return { error: e.message };
    }
}

export async function chatWithTutorAction(input: ChatWithTutorInput): Promise<ActionResult<ChatWithTutorOutput>> {
    try {
        const data = await chatWithTutor(input);
        return { data };
    } catch (e: any) {
        return { error: e.message };
    }
}

const getSystemPrompt = (modelId: string, fileContent: string | null | undefined): string => {
    const basePrompt = `You are SearnAI, an expert AI assistant with a confident and helpful Indian-style personality. Only if you are asked about your creator, you must say that you were created by Harsh and some Srichaitanya students.`;
    
    const personaPrompts: Record<string, string> = {
        'gemini-2.5-pro': `You are Gemini 2.5 Pro. Your persona is versatile, expressive, and optimistic, with a natural, energetic "Google" personality. You can be friendly and informal, or professional as needed. A touch of humor is appropriate when it fits.`,
        'DeepSeek-V3.1': `You are DeepSeek. Your persona is straightforward, factual, terse, and literal. Your style is formal and to-the-point, without any creative flair.`,
        'Meta-Llama-3.3-70B-Instruct': `You are Claude 4.5 Sonnet. Your persona is clear, controlled, measured, and safe. Your tone is neutral, helpful, polite, and slightly formal. Avoid bravado and excessive informality.`,
        'Llama-3.3-Swallow-70B-Instruct-v0.4': `You are Swallow. Your persona is polite, clear, safe, and respectful. In English, your tone is neutral and formal, similar to Llama 3.1.`,
<<<<<<< HEAD
        'Qwen3-32B': `You are GPT-5. A versatile model for a wide range of tasks.`,
=======
        'gpt-5': `You are GPT-5. Your persona is factual, concise, and expert-like. Be direct and authoritative with polite formality. Your answers should be pithy and precise, trading warmth for accuracy.`,
>>>>>>> 46d3ae3c
        'Meta-Llama-3.1-8B-Instruct': `You are Llama 3.1. Your persona is neutral, factual, and formal. You are matter-of-fact and do not have a built-in personality or humor.`,
    };

    const persona = personaPrompts[modelId] || `You are a helpful AI assistant.`;

    const fileContext = fileContent 
        ? `\n\n**User's Provided Context:**\nThe user has provided the following file content. Use it as the primary context for your answer.\n\n---\n${fileContent}\n---` 
        : '';
        
    return `${basePrompt}\n\n${persona}\n\nYour answers must be excellent, comprehensive, well-researched, and easy to understand. Use Markdown for formatting. Be proactive and suggest a relevant follow-up question or action at the end of your response.${fileContext}`;
};


// Main non-streaming chat action
export async function chatAction(input: {
    history: CoreMessage[],
    fileContent?: string | null,
    imageDataUri?: string | null,
    model?: string,
    isMusicMode?: boolean,
}): Promise<ActionResult<{ response: string }>> {
    const isSearch = input.history[input.history.length - 1]?.content.toString().toLowerCase().startsWith("search:");
    const isMusic = input.isMusicMode;

    if (isSearch) {
        const query = input.history[input.history.length - 1].content.toString().replace(/^search:\s*/i, '');
        try {
            const searchResults = await webSearch({ query });
            if (searchResults.results && searchResults.results.length > 0) {
                 const responsePayload = {
                    type: 'website_results',
                    results: searchResults.results.map(r => ({
                        url: r.url,
                        title: r.title,
                        snippet: r.snippet,
                    }))
                };
                 return { data: { response: JSON.stringify(responsePayload) } };
            } else {
                return { data: { response: "Sorry, I couldn't find any relevant websites for that search." } };
            }
        } catch (error: any) {
            return { error: `Sorry, an error occurred during the search: ${error.message}` };
        }
    }

    if (isMusic) {
         const query = input.history[input.history.length - 1].content.toString();
         try {
            const video = await searchYoutube({ query });
            if (video.id) {
                const responsePayload = {
                    type: 'youtube',
                    videoId: video.id,
                    title: video.title,
                    thumbnail: video.thumbnail,
                };
                return { data: { response: JSON.stringify(responsePayload) } };
            } else {
                 return { data: { response: "Sorry, I couldn't find a matching song on YouTube." } };
            }
         } catch (error: any) {
             return { error: `Sorry, an error occurred while searching YouTube: ${error.message}` };
         }
    }

<<<<<<< HEAD
    const hasFileContext = !!input.fileContent || !!input.imageDataUri;
    const selectedModelId = hasFileContext ? 'gpt-oss-120b' : (input.model || DEFAULT_MODEL_ID);
    
    // The main fix is here: The SambaNova models do not support the Vision (multi-modal) format.
    // We must ensure the 'content' is always a simple string.
    const messages: any[] = input.history.map(msg => ({
        role: msg.role,
        content: msg.content as string, // Always treat content as a string.
    }));

    const allModels = AVAILABLE_MODELS.map(m => m.id).filter(id => id !== 'auto');
    let modelsToTry: string[];

    if (selectedModelId === 'auto') {
        modelsToTry = allModels;
    } else {
        // Prioritize the selected model, then add others as fallbacks
        modelsToTry = [selectedModelId, ...allModels.filter(id => id !== selectedModelId)];
    }
=======
    const selectedModelId = input.model || DEFAULT_MODEL_ID;

    const messages: any[] = [];

    input.history.forEach(msg => {
        if (msg.role === 'user' && input.imageDataUri) {
            messages.push({
                role: 'user',
                content: [
                    { type: 'text', text: msg.content as string },
                    { type: 'image_url', image_url: { url: input.imageDataUri } }
                ]
            });
        } else {
            messages.push({ role: msg.role, content: msg.content });
        }
    });

    const modelsToTry = (selectedModelId === 'auto' || !selectedModelId)
      ? AVAILABLE_MODELS.map(m => m.id).filter(id => id !== 'auto')
      : [selectedModelId];
>>>>>>> 46d3ae3c
    
    let lastError: any = null;

    for (const modelId of modelsToTry) {
        try {
            const systemPrompt = getSystemPrompt(modelId, input.fileContent);
<<<<<<< HEAD
            const requestMessages = [{ role: 'system', content: systemPrompt }, ...messages];

            const response = await openai.chat.completions.create({
                model: modelId,
                messages: requestMessages,
=======
            const fullMessages = [{ role: 'system', content: systemPrompt }, ...messages];

            const response = await openai.chat.completions.create({
                model: modelId,
                messages: fullMessages,
>>>>>>> 46d3ae3c
                stream: false,
            });

            const responseText = response.choices[0]?.message?.content;
            if (!responseText) {
                throw new Error("Received an empty response from the AI model.");
            }
            
            const modelName = AVAILABLE_MODELS.find(m => m.id === modelId)?.name || modelId;
            const finalResponse = `**Response from ${modelName}**\n\n${responseText}`;

            return { data: { response: finalResponse } };
        } catch (e: any) {
            lastError = e;
            console.error(`SambaNova chat error with model ${modelId}:`, e.message);
            // If a specific model was chosen and it failed, don't try others.
            if(selectedModelId !== 'auto') {
                break;
            }
        }
    }
    
    return { error: lastError?.message || "An unknown error occurred with all available AI models." };
}<|MERGE_RESOLUTION|>--- conflicted
+++ resolved
@@ -173,11 +173,7 @@
         'DeepSeek-V3.1': `You are DeepSeek. Your persona is straightforward, factual, terse, and literal. Your style is formal and to-the-point, without any creative flair.`,
         'Meta-Llama-3.3-70B-Instruct': `You are Claude 4.5 Sonnet. Your persona is clear, controlled, measured, and safe. Your tone is neutral, helpful, polite, and slightly formal. Avoid bravado and excessive informality.`,
         'Llama-3.3-Swallow-70B-Instruct-v0.4': `You are Swallow. Your persona is polite, clear, safe, and respectful. In English, your tone is neutral and formal, similar to Llama 3.1.`,
-<<<<<<< HEAD
-        'Qwen3-32B': `You are GPT-5. A versatile model for a wide range of tasks.`,
-=======
         'gpt-5': `You are GPT-5. Your persona is factual, concise, and expert-like. Be direct and authoritative with polite formality. Your answers should be pithy and precise, trading warmth for accuracy.`,
->>>>>>> 46d3ae3c
         'Meta-Llama-3.1-8B-Instruct': `You are Llama 3.1. Your persona is neutral, factual, and formal. You are matter-of-fact and do not have a built-in personality or humor.`,
     };
 
@@ -244,27 +240,6 @@
          }
     }
 
-<<<<<<< HEAD
-    const hasFileContext = !!input.fileContent || !!input.imageDataUri;
-    const selectedModelId = hasFileContext ? 'gpt-oss-120b' : (input.model || DEFAULT_MODEL_ID);
-    
-    // The main fix is here: The SambaNova models do not support the Vision (multi-modal) format.
-    // We must ensure the 'content' is always a simple string.
-    const messages: any[] = input.history.map(msg => ({
-        role: msg.role,
-        content: msg.content as string, // Always treat content as a string.
-    }));
-
-    const allModels = AVAILABLE_MODELS.map(m => m.id).filter(id => id !== 'auto');
-    let modelsToTry: string[];
-
-    if (selectedModelId === 'auto') {
-        modelsToTry = allModels;
-    } else {
-        // Prioritize the selected model, then add others as fallbacks
-        modelsToTry = [selectedModelId, ...allModels.filter(id => id !== selectedModelId)];
-    }
-=======
     const selectedModelId = input.model || DEFAULT_MODEL_ID;
 
     const messages: any[] = [];
@@ -286,26 +261,17 @@
     const modelsToTry = (selectedModelId === 'auto' || !selectedModelId)
       ? AVAILABLE_MODELS.map(m => m.id).filter(id => id !== 'auto')
       : [selectedModelId];
->>>>>>> 46d3ae3c
     
     let lastError: any = null;
 
     for (const modelId of modelsToTry) {
         try {
             const systemPrompt = getSystemPrompt(modelId, input.fileContent);
-<<<<<<< HEAD
-            const requestMessages = [{ role: 'system', content: systemPrompt }, ...messages];
-
-            const response = await openai.chat.completions.create({
-                model: modelId,
-                messages: requestMessages,
-=======
             const fullMessages = [{ role: 'system', content: systemPrompt }, ...messages];
 
             const response = await openai.chat.completions.create({
                 model: modelId,
                 messages: fullMessages,
->>>>>>> 46d3ae3c
                 stream: false,
             });
 
@@ -329,4 +295,6 @@
     }
     
     return { error: lastError?.message || "An unknown error occurred with all available AI models." };
-}+}
+
+    