
@tailwind base;
@tailwind components;
@tailwind utilities;

@layer base {
  :root {
    --background: 240 10% 3.9%;
    --foreground: 0 0% 98%;

    --card: 240 10% 3.9%;
    --card-foreground: 0 0% 98%;
 
    --popover: 240 10% 3.9%;
    --popover-foreground: 0 0% 98%;
 
    --primary: 210 90% 55%;
    --primary-foreground: 0 0% 98%;
 
    --secondary: 240 3.7% 15.9%;
    --secondary-foreground: 0 0% 98%;
 
    --accent: 30 90% 55%;
    --accent-foreground: 0 0% 98%;
 
    --destructive: 0 62.8% 30.6%;
    --destructive-foreground: 0 0% 98%;

    --muted: 240 3.7% 15.9%;
    --muted-foreground: 240 5% 64.9%;
 
    --border: 240 3.7% 15.9%;
    --input: 240 3.7% 15.9%;
    --ring: 210 90% 55%;
 
    --radius: 0.75rem;

    --chart-1: 210 80% 50%;
    --chart-2: 30 90% 55%;
    --chart-3: 160 70% 40%;
    --chart-4: 280 80% 60%;
    --chart-5: 0 80% 60%;
    
    --sidebar-background: 0 0% 4%; /* #0A0A0A */
    --sidebar-foreground: 0 0% 90%; /* #E6E6E6 */
    --sidebar-border: 0 0% 10%; /* #1A1A1A */
    --sidebar-accent: 0 0% 8%; /* #141414 */
    --sidebar-accent-foreground: 0 0% 98%;
    --sidebar-active: 0 0% 8%;
    --sidebar-active-foreground: 0 0% 98%;
    --sidebar-group-foreground: 0 0% 63%;

    --chat-input-background: 0 0% 10%;
    --avatar-accent: 225 73% 57%; /* #3B82F6 */
  }

  .light {
    --background: 255 75% 98%; /* Very light purple */
    --foreground: 240 50% 10%; /* Dark blue */

    --card: 255 50% 94%; /* Light purple card */
    --card-foreground: 240 50% 10%;
 
    --popover: 255 50% 92%;
    --popover-foreground: 240 50% 10%;
 
    --primary: 220 90% 55%; /* Bright Blue */
    --primary-foreground: 0 0% 98%;
 
    --secondary: 255 50% 92%; /* Lighter purple */
    --secondary-foreground: 240 50% 10%;
 
    --accent: 50 100% 50%; /* Yellow */
    --accent-foreground: 240 50% 10%;
 
    --destructive: 0 84.2% 60.2%;
    --destructive-foreground: 0 0% 98%;

    --muted: 255 50% 92%;
    --muted-foreground: 240 30% 40%;
 
    --border: 0 0% 0%; /* black */
    --input: 255 30% 90%;
    --ring: 220 90% 55%;

    --chart-1: 220 80% 50%;
    --chart-2: 50 90% 55%;
    --chart-3: 260 70% 40%;
    --chart-4: 280 80% 60%;
    --chart-5: 0 80% 60%;
    
    --sidebar-background: 255 60% 96%;
    --sidebar-foreground: 240 50% 10%;
    --sidebar-border: 0 0% 0%; /* black */
    --sidebar-accent: 255 40% 90%;
    --sidebar-accent-foreground: 240 50% 10%;
    --sidebar-active: 220 90% 55%;
    --sidebar-active-foreground: 0 0% 98%;
    --sidebar-group-foreground: 240 30% 40%;

    --chat-input-background: 255 50% 94%;
    --avatar-accent: 220 90% 55%;
  }
 
  .dark {
    --background: 240 10% 3.9%;
    --foreground: 0 0% 98%;

    --card: 240 10% 3.9%;
    --card-foreground: 0 0% 98%;
 
    --popover: 240 10% 3.9%;
    --popover-foreground: 0 0% 98%;
 
    --primary: 210 90% 55%;
    --primary-foreground: 0 0% 98%;
 
    --secondary: 240 3.7% 15.9%;
    --secondary-foreground: 0 0% 98%;
 
    --accent: 30 90% 55%;
    --accent-foreground: 0 0% 98%;
 
    --destructive: 0 62.8% 30.6%;
    --destructive-foreground: 0 0% 98%;

    --muted: 240 3.7% 15.9%;
    --muted-foreground: 240 5% 64.9%;
 
    --border: 240 3.7% 15.9%;
    --input: 240 3.7% 15.9%;
    --ring: 210 90% 55%;

    --chart-1: 210 80% 50%;
    --chart-2: 30 90% 55%;
    --chart-3: 160 70% 40%;
    --chart-4: 280 80% 60%;
    --chart-5: 0 80% 60%;

    --sidebar-background: 0 0% 4%;
    --sidebar-foreground: 0 0% 90%;
    --sidebar-border: 0 0% 10%;
    --sidebar-accent: 0 0% 8%;
    --sidebar-accent-foreground: 0 0% 98%;
    --sidebar-active: 0 0% 8%;
    --sidebar-active-foreground: 0 0% 98%;
    --sidebar-group-foreground: 0 0% 63%;

    --chat-input-background: 0 0% 10%;
    --avatar-accent: 225 73% 57%; /* #3B82F6 */
  }
}

@layer base {
  * {
    @apply border-border;
  }
  body {
    @apply bg-background text-foreground text-base;
    font-family: "Inter", "Segoe UI", sans-serif;
  }
  .prose hr, .prose-sm hr {
    @apply my-8 border-gray-200;
  }
  .dark .prose hr, .dark .prose-sm hr {
    @apply my-8 border-gray-600;
  }
  h1, .heading {
    @apply text-xl font-semibold;
  }
}


@layer components {
    .code-box {
        @apply block rounded-xl border border-border my-4;
    }
    .code-box-header {
        @apply flex items-center justify-between px-4 py-2 bg-primary/10 border-b border-primary/20 rounded-t-xl;
    }
    .code-box-language {
        @apply text-sm font-semibold text-primary/80;
    }
    .code-box-actions {
        @apply flex items-center gap-1;
    }
    .code-box-actions button {
        @apply text-primary/80 hover:text-primary bg-transparent hover:bg-primary/10 text-xs px-2 py-1 rounded-md;
    }
    .code-box pre {
<<<<<<< HEAD
      @apply my-0 p-4 rounded-b-xl bg-black/90 text-sm text-white/95;
=======
      @apply my-0 p-4 rounded-b-xl text-sm;
      background-color: #121212 !important; /* Dark background */
      color: #eaeaea !important; /* Light gray text */
>>>>>>> 174c2440
    }

    .bg-chat-input {
      background-color: hsl(var(--chat-input-background));
    }

    .bg-avatar-accent {
        background-color: hsl(var(--avatar-accent));
    }

    [data-sidebar="content"]::-webkit-scrollbar {
        display: none;
    }
    [data-sidebar="content"] {
        -ms-overflow-style: none; /* IE and Edge */
        scrollbar-width: none; /* Firefox */
    }

    .model-response-header {
      @apply inline-block px-3 py-1 mb-3 text-xs font-semibold rounded-full bg-black/30 text-white/90 border border-white/10 backdrop-blur-sm;
    }
    .light .model-response-header {
      @apply bg-white/30 text-black/80 border-black/10;
    }
<<<<<<< HEAD
    
    .glass-chat-bar {
      @apply bg-background/50 backdrop-blur-md border border-white/10 rounded-xl shadow-lg transition-all duration-300;
    }
    .glass-chat-bar:focus-within {
      @apply border-primary/50 ring-2 ring-primary/30;
=======

    /* Glassmorphism Chat Bar */
    .glassmorphism-chat-bar {
      background: rgba(255, 255, 255, 0.05);
      backdrop-filter: blur(12px);
      -webkit-backdrop-filter: blur(12px);
      border: 1px solid rgba(255, 255, 255, 0.1);
      @apply rounded-full shadow-lg transition-all duration-300 ease-in-out;
    }

    .light .glassmorphism-chat-bar {
      background: rgba(255, 255, 255, 0.4);
      border: 1px solid rgba(0, 0, 0, 0.1);
    }

    .glassmorphism-chat-bar:focus-within {
      border-color: #00c6ff;
      box-shadow: 0 0 25px rgba(0, 198, 255, 0.4);
    }

    .chat-icon-button {
      @apply text-muted-foreground transition-colors duration-200 ease-in-out hover:text-primary focus:text-primary;
    }
    
    .chat-icon-button:hover {
        transform: scale(1.1);
    }
    
    .send-button:active {
        animation: pulse 0.5s;
    }

    .chat-textarea::placeholder {
      color: rgba(255, 255, 255, 0.5);
      font-style: italic;
    }
    .light .chat-textarea::placeholder {
      color: rgba(0, 0, 0, 0.4);
    }

    @keyframes pulse {
      0% { box-shadow: 0 0 0 0 rgba(0,198,255, 0.4); }
      70% { box-shadow: 0 0 0 10px rgba(0,198,255, 0); }
      100% { box-shadow: 0 0 0 0 rgba(0,198,255, 0); }
>>>>>>> 174c2440
    }
}<|MERGE_RESOLUTION|>--- conflicted
+++ resolved
@@ -188,13 +188,9 @@
         @apply text-primary/80 hover:text-primary bg-transparent hover:bg-primary/10 text-xs px-2 py-1 rounded-md;
     }
     .code-box pre {
-<<<<<<< HEAD
-      @apply my-0 p-4 rounded-b-xl bg-black/90 text-sm text-white/95;
-=======
       @apply my-0 p-4 rounded-b-xl text-sm;
       background-color: #121212 !important; /* Dark background */
       color: #eaeaea !important; /* Light gray text */
->>>>>>> 174c2440
     }
 
     .bg-chat-input {
@@ -219,14 +215,6 @@
     .light .model-response-header {
       @apply bg-white/30 text-black/80 border-black/10;
     }
-<<<<<<< HEAD
-    
-    .glass-chat-bar {
-      @apply bg-background/50 backdrop-blur-md border border-white/10 rounded-xl shadow-lg transition-all duration-300;
-    }
-    .glass-chat-bar:focus-within {
-      @apply border-primary/50 ring-2 ring-primary/30;
-=======
 
     /* Glassmorphism Chat Bar */
     .glassmorphism-chat-bar {
@@ -271,6 +259,5 @@
       0% { box-shadow: 0 0 0 0 rgba(0,198,255, 0.4); }
       70% { box-shadow: 0 0 0 10px rgba(0,198,255, 0); }
       100% { box-shadow: 0 0 0 0 rgba(0,198,255, 0); }
->>>>>>> 174c2440
     }
 }