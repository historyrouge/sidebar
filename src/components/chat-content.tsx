--- conflicted
+++ resolved
@@ -214,26 +214,15 @@
       setActiveButton(newActiveButton);
 
       if (newActiveButton === 'deepthink') {
-<<<<<<< HEAD
-        setCurrentModel('gpt-oss-120b');
-        toast({ title: 'Model Switched', description: 'DeepThink activated: Using Gemini 2.5 Pro for complex reasoning.' });
-=======
         setCurrentModel('gpt-5');
         toast({ title: 'Model Switched', description: 'DeepThink activated: Using GPT-5 for complex reasoning.' });
->>>>>>> 46d3ae3c
       } else if (newActiveButton === 'music') {
         toast({ title: 'Music Mode Activated', description: 'Search for a song to play it from YouTube.' });
       } else if (newActiveButton === 'image') {
         toast({ title: 'Image Mode Activated', description: 'Type a prompt to generate an image.' });
       } else {
         // Revert to default model if no special mode is active
-<<<<<<< HEAD
-        if (currentModel === 'gpt-oss-120b' && newActiveButton !== 'deepthink') {
-             setCurrentModel(DEFAULT_MODEL_ID);
-        }
-=======
         setCurrentModel(DEFAULT_MODEL_ID);
->>>>>>> 46d3ae3c
       }
   };
 
@@ -1029,4 +1018,6 @@
       </div>
     </div>
   );
-}+}
+
+    