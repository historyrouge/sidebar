
"use client";

import { chatAction, generateImageAction } from "@/app/actions";
import { Avatar, AvatarFallback } from "@/components/ui/avatar";
import { Button } from "@/components/ui/button";
import { ScrollArea } from "@/components/ui/scroll-area";
import { useToast } from "@/hooks/use-toast";
import { cn } from "@/lib/utils";
import { Bot, User, Copy, Share2, Volume2, RefreshCw, FileText, X, Edit, Save, Download, StopCircle, Paperclip, Mic, MicOff, Send, Layers, Plus, Search, ArrowUp, Wand2, Music, Youtube, MoreVertical, Play, Pause, Rewind, FastForward, Presentation, Video, Image as ImageIcon, ChevronDown, Globe, FileUp, FileAudio, File as FileIcon } from "lucide-react";
import React, { useState, useRef, useEffect, useCallback } from "react";
import ReactMarkdown from 'react-markdown';
import remarkMath from 'remark-math';
import rehypeKatex from 'rehype-katex';
import remarkGfm from 'remark-gfm';
import 'katex/dist/katex.min.css';
import { ShareDialog } from "./share-dialog";
import Image from "next/image";
import { Card, CardContent, CardDescription, CardHeader, CardTitle } from "./ui/card";
import Link from "next/link";
import { LimitExhaustedDialog } from "./limit-exhausted-dialog";
import { useRouter } from "next/navigation";
import { Separator } from "./ui/separator";
import { Textarea } from "./ui/textarea";
import { Input } from "./ui/input";
import { DropdownMenu, DropdownMenuContent, DropdownMenuItem, DropdownMenuSeparator, DropdownMenuTrigger } from "@/components/ui/dropdown-menu";
import { Progress } from "./ui/progress";
import Tesseract from 'tesseract.js';
import { ModelSwitcher } from "./model-switcher";
import { create } from 'zustand';
import { YoutubeChatCard } from "./youtube-chat-card";
import { WebsiteChatCard } from "./website-chat-card";
import { textToSpeechAction } from "@/app/actions";
import { CoreMessage } from "ai";
import { DEFAULT_MODEL_ID, AVAILABLE_MODELS } from "@/lib/models";
import { GeneratedImageCard } from "./generated-image-card";
import { ThinkingIndicator } from "./thinking-indicator";
import { Dialog, DialogContent, DialogHeader, DialogTitle, DialogTrigger } from "./ui/dialog";
import { BrowserView } from "./browser-view";
import { motion } from "framer-motion";
import * as pdfjs from 'pdfjs-dist';
import wav from 'wav';
import { Buffer } from 'buffer';


// Required for pdf.js to work
if (typeof window !== 'undefined') {
  pdfjs.GlobalWorkerOptions.workerSrc = `https://cdnjs.cloudflare.com/ajax/libs/pdf.js/${pdfjs.version}/pdf.worker.min.mjs`;
}

type Message = {
  id: string;
  role: "user" | "model" | "tool" | "browser";
  content: string;
  image?: string | null;
  duration?: number;
};

const CHAT_HISTORY_STORAGE_KEY = 'chatHistory';

type ChatStore = {
  activeVideoId: string | null;
  activeVideoTitle: string | null;
  isPlaying: boolean;
  showPlayer: boolean;
  setActiveVideoId: (id: string | null, title: string | null) => void;
  togglePlay: () => void;
  setShowPlayer: (show: boolean) => void;
};

export const useChatStore = create<ChatStore>((set) => ({
  activeVideoId: null,
  activeVideoTitle: null,
  isPlaying: false,
  showPlayer: false,
  setActiveVideoId: (id, title) => set({ activeVideoId: id, activeVideoTitle: title, isPlaying: !!id, showPlayer: !!id }),
  togglePlay: () => set((state) => ({ isPlaying: !state.isPlaying })),
  setShowPlayer: (show) => set({ showPlayer: show }),
}));


// Helper to decode audio
class AudioDecoder {
    static async decode(file: File): Promise<Float32Array> {
        const arrayBuffer = await file.arrayBuffer();
        const audioContext = new (window.AudioContext || (window as any).webkitAudioContext)();
        const decodedAudio = await audioContext.decodeAudioData(arrayBuffer);
        return decodedAudio.getChannelData(0);
    }
}


const CodeBox = ({ language, code: initialCode }: { language: string, code: string }) => {
    const { toast } = useToast();
    const [isEditing, setIsEditing] = useState(false);
    const [code, setCode] = useState(initialCode);

    const handleCopy = () => {
        navigator.clipboard.writeText(code);
        toast({ title: "Copied!", description: "Code has been copied to clipboard." });
    };

    const handleDownload = () => {
        const fileExtensions: { [key: string]: string } = {
            javascript: 'js',
            python: 'py',
            html: 'html',
            css: 'css',
            typescript: 'ts',
            java: 'java',
            c: 'c',
            cpp: 'cpp',
            csharp: 'cs',
            go: 'go',
            rust: 'rs',
            swift: 'swift',
            kotlin: 'kt',
            php: 'php',
            ruby: 'rb',
            perl: 'pl',
            shell: 'sh',
            sql: 'sql',
            json: 'json',
            xml: 'xml',
            yaml: 'yaml',
            markdown: 'md',
        };
        const extension = fileExtensions[language.toLowerCase()] || 'txt';
        const blob = new Blob([code], { type: 'text/plain' });
        const url = URL.createObjectURL(blob);
        const a = document.createElement('a');
        a.href = url;
        a.download = `code.${extension}`;
        document.body.appendChild(a);
        a.click();
        document.body.removeChild(a);
        URL.revokeObjectURL(a.href);
        toast({ title: "Downloaded!", description: `Code saved as code.${extension}` });
    };

    const handleEditToggle = () => {
        setIsEditing(!isEditing);
    };

    return (
        <div className="code-box">
            <div className="code-box-header">
                <span className="code-box-language">{language}</span>
                <div className="code-box-actions">
                    <Button type="button" variant="ghost" size="sm" onClick={handleCopy}><Copy className="mr-1 h-4 w-4" /> Copy</Button>
                    <Button type="button" variant="ghost" size="sm" onClick={handleEditToggle}>
                        {isEditing ? <Save className="mr-1 h-4 w-4" /> : <Edit className="mr-1 h-4 w-4" />}
                        {isEditing ? 'Save' : 'Edit'}
                    </Button>
                    <Button type="button" variant="ghost" size="sm" onClick={handleDownload}><Download className="mr-1 h-4 w-4" /> Download</Button>
                    <Button type="button" variant="ghost" size="sm" disabled>Run</Button>
                </div>
            </div>
            {isEditing ? (
                 <Textarea 
                    value={code} 
                    onChange={(e) => setCode(e.target.value)}
                    className="font-mono text-sm bg-black/50 border-0 rounded-t-none h-64"
                 />
            ) : (
                <pre><code>{code}</code></pre>
            )}
        </div>
    );
};

export function ChatContent() {
  const { toast } = useToast();
  const router = useRouter();
  const scrollAreaRef = useRef<HTMLDivElement>(null);
  
  const [isRecording, setIsRecording] = useState(false);
  const recognitionRef = useRef<any>(null);
  const audioSendTimeoutRef = useRef<NodeJS.Timeout | null>(null);
  
  const [history, setHistory] = useState<Message[]>([]);
  const [input, setInput] = useState("");
  const [isTyping, setIsTyping] = useState(false);
  const [generationTime, setGenerationTime] = useState<number | null>(null);

  const [isSynthesizing, setIsSynthesizing] = useState<string | null>(null);
  const [shareContent, setShareContent] = useState<string | null>(null);
  
  const [showLimitDialog, setShowLimitDialog] = useState(false);
  
  const [audioDataUri, setAudioDataUri] = useState<string | null>(null);
  const audioRef = useRef<HTMLAudioElement | null>(null);

  const [imageDataUri, setImageDataUri] = useState<string | null>(null);
  const [fileContent, setFileContent] = useState<string | null>(null);
  const [fileName, setFileName] = useState<string | null>(null);
  const fileInputRef = useRef<HTMLInputElement>(null);
  
  const [isOcrProcessing, setIsOcrProcessing] = useState(false);
  const [ocrProgress, setOcrProgress] = useState(0);

  const [currentModel, setCurrentModel] = useState(DEFAULT_MODEL_ID);
  const [activeButton, setActiveButton] = useState<'deepthink' | 'music' | 'image' | null>(null);

  const { setActiveVideoId } = useChatStore();

  const addMessageToHistory = (message: Message) => {
    setHistory(prev => [...prev, message]);
  }


  const handleToolButtonClick = (tool: 'deepthink' | 'music' | 'image') => {
      const newActiveButton = activeButton === tool ? null : tool;
      setActiveButton(newActiveButton);

      if (newActiveButton === 'deepthink') {
        setCurrentModel('gpt-oss-120b');
        toast({ title: 'Model Switched', description: 'DeepThink activated: Using Gemini 2.5 Pro for complex reasoning.' });
      } else if (newActiveButton === 'music') {
        toast({ title: 'Music Mode Activated', description: 'Search for a song to play it from YouTube.' });
      } else if (newActiveButton === 'image') {
        toast({ title: 'Image Mode Activated', description: 'Type a prompt to generate an image.' });
      } else {
        // Revert to default model if no special mode is active
        if (currentModel === 'gpt-oss-120b' && newActiveButton !== 'deepthink') {
             setCurrentModel(DEFAULT_MODEL_ID);
        }
      }
  };


  useEffect(() => {
    try {
      const savedHistory = localStorage.getItem(CHAT_HISTORY_STORAGE_KEY);
      if (savedHistory) {
        setHistory(JSON.parse(savedHistory));
      }
    } catch (error) {
      console.error("Failed to load chat state from localStorage", error);
    }
  }, []);

  useEffect(() => {
    try {
      localStorage.setItem(CHAT_HISTORY_STORAGE_KEY, JSON.stringify(history));
    } catch (error) {
      console.error("Failed to save chat history to localStorage", error);
    }
  }, [history]);

  const handleTextToSpeech = useCallback(async (text: string, id: string) => {
      if (isSynthesizing === id) {
          if (audioRef.current) {
              audioRef.current.pause();
              audioRef.current.currentTime = 0;
          }
          setAudioDataUri(null);
          setIsSynthesizing(null);
          return;
      }

      if (audioRef.current) {
          audioRef.current.pause();
      }
      setIsSynthesizing(id);
      setAudioDataUri(null);

      try {
          const result = await textToSpeechAction({ text });
          if(result.error) throw new Error(result.error);
          if(result.data?.audioDataUri) {
            setAudioDataUri(result.data.audioDataUri);
          }
      } catch (e: any) {
          toast({ title: 'Audio Generation Failed', description: e.message, variant: 'destructive' });
          setIsSynthesizing(null);
      }
  }, [isSynthesizing, toast]);

  const executeChat = useCallback(async (
    currentHistory: Message[],
    currentImageDataUri?: string | null,
    currentFileContent?: string | null
  ): Promise<void> => {
      setIsTyping(true);
      const startTime = Date.now();
      
      const genkitHistory: CoreMessage[] = currentHistory.map(h => ({
        role: h.role as 'user' | 'model' | 'tool',
        content: String(h.content),
      }));

      const result = await chatAction({ 
          history: genkitHistory, 
          fileContent: currentFileContent, 
          imageDataUri: currentImageDataUri,
          model: currentModel,
          isMusicMode: activeButton === 'music',
      });

      const endTime = Date.now();
      const duration = (endTime - startTime) / 1000;
      setGenerationTime(duration);
      setIsTyping(false);

      if (result.error) {
          toast({ title: "Chat Error", description: result.error, variant: "destructive" });
      } else if (result.data) {
          const modelMessageId = `${Date.now()}-model`;
          setHistory(prev => [...prev, { id: modelMessageId, role: "model", content: result.data.response, duration: duration }]);
      }
      
  }, [currentModel, activeButton, toast]);


  const handleSendMessage = useCallback(async (messageContent?: string) => {
    const messageToSend = messageContent ?? input;
    if (!messageToSend.trim() && !imageDataUri && !fileContent) return;

    if (isRecording) {
      recognitionRef.current?.stop();
    }
    const messageId = `${Date.now()}`;
    const userMessage: Message = { id: messageId, role: "user", content: messageToSend, image: imageDataUri };
    
    // Filter out any existing browser views before adding new message
    const newHistory = [...history.filter(m => m.role !== 'browser'), userMessage];

    setHistory(newHistory);
    setInput("");

    const isImageGenRequest = activeButton === 'image';

    if (isImageGenRequest) {
        setIsTyping(true);
        const startTime = Date.now();
        const prompt = messageToSend.trim();
        const result = await generateImageAction({ prompt });
        const endTime = Date.now();
        setGenerationTime((endTime - startTime) / 1000);
        setIsTyping(false);
        if (result.error) {
            toast({ title: "Image Generation Error", description: result.error, variant: "destructive" });
        } else if (result.data) {
            const imagePayload = {
                type: 'image',
                imageDataUri: result.data.imageDataUri,
                prompt: prompt
            };
            const modelMessageId = `${Date.now()}-model`;
            setHistory(prev => [...prev, { id: modelMessageId, role: "model", content: JSON.stringify(imagePayload) }]);
        }
    } else {
        await executeChat(newHistory, imageDataUri, fileContent);
    }
    
    // Reset file/image context after sending the message
    setImageDataUri(null);
    setFileContent(null);
    setFileName(null);
    
    if (activeButton) {
        setActiveButton(null);
    }
    
  // eslint-disable-next-line react-hooks/exhaustive-deps
  }, [input, isRecording, history, executeChat, imageDataUri, fileContent, activeButton]);

  const handleRegenerateResponse = async () => {
      const lastUserMessageIndex = history.findLastIndex(m => m.role === 'user');
      if (lastUserMessageIndex === -1) return;

      const historyForRegen = history.slice(0, lastUserMessageIndex + 1);
      setHistory(historyForRegen);
      
      const lastUserMessage = historyForRegen[lastUserMessageIndex];
      // When regenerating, we must pass the same context as the original message
      await executeChat(historyForRegen, lastUserMessage.image, fileContent);
  };


  const handleCopyToClipboard = (text: string) => {
    navigator.clipboard.writeText(text);
    toast({ title: "Copied!", description: "The response has been copied to clipboard." });
  };
  
  const handleShare = (text: string) => {
    setShareContent(text);
  };

  const handleBrowserToggle = (url: string | null) => {
    setHistory(prev => {
        // Remove any existing browser views first to only have one at a time.
        const filtered = prev.filter(m => m.role !== 'browser');
        if (url) {
            return [...filtered, { id: `browser-${Date.now()}`, role: 'browser', content: url }];
        }
        return filtered;
    });
  };

  useEffect(() => {
    const SpeechRecognition = window.SpeechRecognition || window.webkitSpeechRecognition;
    if (SpeechRecognition) {
      recognitionRef.current = new SpeechRecognition();
      const recognition = recognitionRef.current;
      recognition.continuous = true;
      recognition.interimResults = true;

      recognition.onstart = () => setIsRecording(true);
      recognition.onend = () => setIsRecording(false);
      recognition.onerror = (event: any) => {
        toast({ title: "Speech Recognition Error", description: event.error, variant: "destructive" });
        setIsRecording(false);
      };

      recognition.onresult = (event: any) => {
        if (audioSendTimeoutRef.current) {
          clearTimeout(audioSendTimeoutRef.current);
        }
        
        let interimTranscript = '';
        let finalTranscript = '';
        
        for (let i = event.resultIndex; i < event.results.length; ++i) {
          if (event.results[i].isFinal) {
            finalTranscript = event.results[i][0].transcript;
          } else {
            interimTranscript += event.results[i][0].transcript;
          }
        }
        
        setInput(interimTranscript);

        if (finalTranscript.trim()) {
           setInput(finalTranscript);
           audioSendTimeoutRef.current = setTimeout(() => {
                handleSendMessage(finalTranscript);
           }, 1000);
        }
      };
    }
    
    return () => {
      recognitionRef.current?.abort();
      if (audioSendTimeoutRef.current) {
          clearTimeout(audioSendTimeoutRef.current);
      }
    };
  // eslint-disable-next-line react-hooks/exhaustive-deps
  }, []); 
  
  const handleToggleRecording = () => {
    if (!recognitionRef.current) return;
    if (isRecording) {
      recognitionRef.current.stop();
    } else {
      setInput("");
      recognitionRef.current.start();
    }
  };
  
    const handleFileChange = (event: React.ChangeEvent<HTMLInputElement>) => {
        const file = event.target.files?.[0];
        if (file) {
            if (file.type === "text/plain") {
                const reader = new FileReader();
                reader.onload = (e) => {
                    setFileContent(e.target?.result as string);
                    setFileName(file.name);
                    setImageDataUri(null);
                    toast({ title: "Text File Attached", description: "The content is ready to be sent with your next message." });
                };
                reader.readAsText(file);
            } else if (file.type.startsWith("audio/")) {
                handleAudioFileChange(file);
            } else if (file.type === "application/pdf") {
                handlePdfFileChange(file);
            } else {
                toast({ title: "Invalid file type", description: "Please upload a .txt, audio, or .pdf file.", variant: "destructive" });
            }
        }
        if (fileInputRef.current) fileInputRef.current.value = "";
    };

    const handlePdfFileChange = async (file: File) => {
        setIsOcrProcessing(true); // Re-use OCR state for PDF processing
        setOcrProgress(0);
        setFileName(file.name);
        setImageDataUri(null);
        try {
            const arrayBuffer = await file.arrayBuffer();
            const pdf = await pdfjs.getDocument({ data: arrayBuffer }).promise;
            let fullText = '';
            for (let i = 1; i <= pdf.numPages; i++) {
                setOcrProgress(Math.round((i / pdf.numPages) * 100));
                const page = await pdf.getPage(i);
                const textContent = await page.getTextContent();
                const pageText = textContent.items.map((item: any) => item.str).join(' ');
                fullText += pageText + '\n\n';
            }
            setFileContent(fullText);
            toast({ title: "PDF Processed", description: "Text extracted. Ready to send with your next message." });
        } catch (e: any) {
            toast({ title: "PDF Processing Failed", description: e.message || 'Could not extract text.', variant: "destructive" });
            setFileContent(null);
            setFileName(null);
        } finally {
            setIsOcrProcessing(false);
        }
    }

    const handleAudioFileChange = async (file: File) => {
        setIsOcrProcessing(true);
        setOcrProgress(0);
        setFileName(file.name);
        setImageDataUri(null);
        toast({ title: "Transcribing Audio...", description: "This may take a moment." });

        try {
            const { pipeline } = await import('@xenova/transformers');
            const transcriber = await pipeline('automatic-speech-recognition', 'Xenova/whisper-tiny.en');
            
            const audio = await AudioDecoder.decode(file);
            
            const transcript = await transcriber(audio, {
                chunk_length_s: 30,
                stride_length_s: 5,
                callback_function: (beams: any[]) => {
                    const progress = beams[0].progress;
                    if(progress > ocrProgress) setOcrProgress(Math.round(progress));
                },
            });

            setFileContent((transcript as any).text);
            toast({ title: "Audio Transcribed!", description: "The extracted text will be sent with your next message." });
            
        } catch (error) {
            console.error("Audio transcription error:", error);
            toast({ title: "Audio Transcription Failed", description: "Could not process the audio file. This may be due to a network issue.", variant: "destructive" });
            setFileContent(null);
            setFileName(null);
        } finally {
            setIsOcrProcessing(false);
        }
    };


  const handleImageFileChange = async (event: React.ChangeEvent<HTMLInputElement>) => {
    const file = event.target.files?.[0];
    if (!file) return;

    if (!file.type.startsWith("image/")) {
        toast({ title: "Invalid file type", description: "Please upload an image file.", variant: "destructive" });
        return;
    }

    setIsOcrProcessing(true);
    setOcrProgress(0);
    const reader = new FileReader();
    reader.onloadend = async () => {
        const dataUri = reader.result as string;
        setImageDataUri(dataUri);
        setFileContent(null);
        setFileName(file.name);
        
        try {
            const { data: { text } } = await Tesseract.recognize(
                dataUri,
                'eng',
                { 
                    logger: m => {
                        if (m.status === 'recognizing text') {
                            setOcrProgress(Math.round(m.progress * 100));
                        }
                    }
                }
            );
            setFileContent(text);
            toast({
                title: "Image & Text Attached",
                description: `Text has been extracted. You can now ask questions.`,
            });
        } catch (error) {
            toast({ title: "OCR Failed", description: "Could not extract text from the image.", variant: "destructive" });
            setFileContent(""); // Clear content on failure
        } finally {
            setIsOcrProcessing(false);
        }
    };
    reader.readAsDataURL(file);

    if (fileInputRef.current) fileInputRef.current.value = "";
  };


  const handleOpenFileDialog = (type: 'text' | 'pdf' | 'audio') => {
    if (fileInputRef.current) {
        if (type === 'text') fileInputRef.current.accept = ".txt";
        else if (type === 'pdf') fileInputRef.current.accept = ".pdf";
        else if (type === 'audio') fileInputRef.current.accept = "audio/*";
        
        fileInputRef.current.onchange = handleFileChange;
        fileInputRef.current.click();
    }
  };

  const handleOpenImageDialog = () => {
      if (fileInputRef.current) {
          fileInputRef.current.accept = "image/*";
          fileInputRef.current.onchange = handleImageFileChange;
          fileInputRef.current.click();
      }
  };

  const handleFormSubmit = (e: React.FormEvent) => {
    e.preventDefault();
    handleSendMessage();
  };

  useEffect(() => {
    const viewport = scrollAreaRef.current?.querySelector('div[data-radix-scroll-area-viewport]');
    if (viewport) {
        viewport.scrollTo({ top: viewport.scrollHeight, behavior: 'smooth' });
    }
  }, [history]);
  
  const showWelcome = history.length === 0 && !isTyping;
  const isInputDisabled = isTyping || isOcrProcessing;

  const renderMessageContent = (message: Message) => {
    if (message.role === 'browser') {
        return (
             <motion.div
                key={message.id}
                initial={{ opacity: 0, y: 20 }}
                animate={{ opacity: 1, y: 0 }}
                exit={{ opacity: 0, y: 20 }}
                className="h-[60vh] flex flex-col border rounded-2xl bg-card overflow-hidden my-4"
              >
                <div className="flex items-center justify-between p-2 border-b">
                    <p className="text-sm font-semibold truncate ml-2">Inline Browser</p>
                    <Button variant="ghost" size="icon" className="h-7 w-7" onClick={() => handleBrowserToggle(null)}>
                        <X className="h-4 w-4" />
                    </Button>
                </div>
                <div className="flex-1">
                    <BrowserView initialUrl={message.content} />
                </div>
            </motion.div>
        )
    }

    const thinkMatch = message.content.match(/<think>([\s\S]*?)<\/think>/);
    const thinkingText = thinkMatch ? thinkMatch[1].trim() : null;
    let mainContent = thinkMatch ? message.content.replace(/<think>[\s\S]*?<\/think>/, '').trim() : message.content;
    
    try {
        const data = JSON.parse(mainContent);
        if (data.type === 'youtube' && data.videoId) {
            return <YoutubeChatCard videoData={data} onPin={() => setActiveVideoId(data.videoId, data.title)} />;
        }
        if (data.type === 'website_results' && Array.isArray(data.results)) {
            return (
                <div className="space-y-3">
                    <p className="text-sm">I searched the entire internet and found these results:</p>
                    {data.results.map((result: any, index: number) => (
                        <WebsiteChatCard key={index} websiteData={result} onBrowserToggle={handleBrowserToggle} />
                    ))}
                </div>
            );
        }
        if (data.type === 'image' && data.imageDataUri) {
            return <GeneratedImageCard imageDataUri={data.imageDataUri} prompt={data.prompt} />;
        }
    } catch (e) {
        // Not a JSON object, so render as plain text
    }
    
    // Fallback for single website result for backward compatibility
    try {
        const data = JSON.parse(mainContent);
        if (data.type === 'website' && data.url) {
            mainContent = `I found this website for you: [${data.title || data.url}](${data.url})`;
        }
    } catch (e) {
        // Not a JSON object
    }

    const responseHeaderMatch = mainContent.match(/\*\*Response from (.*?)\*\*\n\n/);
    if (responseHeaderMatch) {
      const modelName = responseHeaderMatch[1];
      const restOfContent = mainContent.substring(responseHeaderMatch[0].length);
      return (
        <>
          <div className="model-response-header">
            <strong>Response from {modelName}</strong>
          </div>
          {thinkingText && <ThinkingIndicator text={thinkingText} duration={message.duration} />}
          <ReactMarkdown
            remarkPlugins={[remarkMath, remarkGfm]}
            rehypePlugins={[rehypeKatex]}
            className="prose dark:prose-invert max-w-none text-sm leading-relaxed"
            components={{
                code({ node, inline, className, children, ...props }) {
                    const match = /language-(\w+)/.exec(className || '');
                    return !inline && match ? (
                        <CodeBox language={match[1]} code={String(children).replace(/\n$/, '')} />
                    ) : (
                        <code className={className} {...props}>
                            {children}
                        </code>
                    );
                },
                p: ({node, ...props}) => <p className="mb-4" {...props} />,
                table: ({node, ...props}) => <table className="table-auto w-full my-4" {...props} />,
                thead: ({node, ...props}) => <thead className="bg-muted/50" {...props} />,
                tbody: ({node, ...props}) => <tbody {...props} />,
                tr: ({node, ...props}) => <tr className="border-b border-border" {...props} />,
                th: ({node, ...props}) => <th className="p-2 text-left font-semibold" {...props} />,
                td: ({node, ...props}) => <td className="p-2" {...props} />,
            }}
          >
            {restOfContent}
          </ReactMarkdown>
        </>
      )
    }

    return (
        <>
            {thinkingText && <ThinkingIndicator text={thinkingText} duration={message.duration} />}
            <ReactMarkdown
                remarkPlugins={[remarkMath, remarkGfm]}
                rehypePlugins={[rehypeKatex]}
                className="prose dark:prose-invert max-w-none text-sm leading-relaxed"
                components={{
                    code({ node, inline, className, children, ...props }) {
                        const match = /language-(\w+)/.exec(className || '');
                        return !inline && match ? (
                            <CodeBox language={match[1]} code={String(children).replace(/\n$/, '')} />
                        ) : (
                            <code className={className} {...props}>
                                {children}
                            </code>
                        );
                    },
                    p: ({node, ...props}) => <p className="mb-4" {...props} />,
                    table: ({node, ...props}) => <table className="table-auto w-full my-4" {...props} />,
                    thead: ({node, ...props}) => <thead className="bg-muted/50" {...props} />,
                    tbody: ({node, ...props}) => <tbody {...props} />,
                    tr: ({node, ...props}) => <tr className="border-b border-border" {...props} />,
                    th: ({node, ...props}) => <th className="p-2 text-left font-semibold" {...props} />,
                    td: ({node, ...props}) => <td className="p-2" {...props} />,
                }}
            >
                {mainContent}
            </ReactMarkdown>
        </>
    );
  };

  if (showWelcome) {
    return (
        <div className="flex h-full flex-col items-center justify-center p-4">
             <div className="w-full max-w-2xl mx-auto flex flex-col items-center gap-8">
                <h1 className="text-4xl font-bold">SearnAI</h1>
                <div className="flex flex-wrap justify-center gap-2">
                    <Button variant="outline" className="rounded-full" onClick={() => handleSendMessage('Generate a summary, highlights, and key insights')}>Generate a summary, highlights, and key insights</Button>
                    <Button variant="outline" className="rounded-full" onClick={() => handleSendMessage('Summarize core points and important details')}>Summarize core points and important details</Button>
                    <Button variant="outline" className="rounded-full" onClick={() => handleSendMessage('News')}>News</Button>
                </div>
                 <div className="w-full max-w-3xl">
                    <div className="flex justify-center mb-2 items-center gap-2">
                        <div className="bg-muted/50 p-1 rounded-lg w-fit">
                            <ModelSwitcher selectedModel={currentModel} onModelChange={setCurrentModel} disabled={isInputDisabled} />
                        </div>
                        <div className="bg-muted/50 p-1 rounded-lg w-fit flex gap-1">
                            <Button 
                                variant={activeButton === 'deepthink' ? 'secondary' : 'ghost'}
                                className="h-9 px-3"
                                onClick={() => handleToolButtonClick('deepthink')}
                            >
                                <Wand2 className="h-4 w-4 mr-2"/>
                                DeepThink
                            </Button>
                            <Button type="button" size="icon" variant={activeButton === 'music' ? 'secondary' : 'ghost'} className="h-9 w-9" disabled={isInputDisabled} onClick={() => handleToolButtonClick('music')}>
                                <Music className="h-5 w-5" />
                            </Button>
                             <Button type="button" size="icon" variant={activeButton === 'image' ? 'secondary' : 'ghost'} className="h-9 w-9" disabled={isInputDisabled} onClick={() => handleToolButtonClick('image')}>
                                <ImageIcon className="h-5 w-5" />
                            </Button>
                            <Button type="button" size="icon" variant='ghost' className="h-9 w-9" disabled={isInputDisabled} onClick={() => handleBrowserToggle("https://www.google.com/webhp?igu=1")}>
                                <Globe className="h-5 w-5" />
                            </Button>
                        </div>
                    </div>
                    <form
                        onSubmit={handleFormSubmit}
<<<<<<< HEAD
                        className="glass-chat-bar p-2 flex items-center gap-1"
                    >
=======
                        className="relative flex items-center p-3 glassmorphism-chat-bar"
                    >
                        <Button type="button" size="icon" variant="ghost" className="chat-icon-button" onClick={() => setInput("Search: ")} disabled={isInputDisabled}>
                            <Search className="h-5 w-5" />
                            <span className="sr-only">Search</span>
                        </Button>
>>>>>>> 174c2440
                        <Textarea
                            value={input}
                            onChange={(e) => setInput(e.target.value)}
                            placeholder="Message SearnAI..."
                            disabled={isInputDisabled}
                            className="chat-textarea h-6 max-h-48 flex-1 border-0 bg-transparent text-base shadow-none focus-visible:ring-0 resize-none"
                            rows={1}
                            onKeyDown={(e) => {
                                if (e.key === 'Enter' && !e.shiftKey) {
                                    e.preventDefault();
                                    handleSendMessage();
                                }
                            }}
                        />
                        <input type="file" ref={fileInputRef} className="hidden" />
                        <div className="flex items-center gap-1">
                             <DropdownMenu>
                                <DropdownMenuTrigger asChild>
                                    <Button type="button" size="icon" variant="ghost" className="chat-icon-button" disabled={isInputDisabled}>
                                        <Paperclip className="h-5 w-5" />
                                        <span className="sr-only">Attach file</span>
                                    </Button>
                                </DropdownMenuTrigger>
                                <DropdownMenuContent>
                                    <DropdownMenuItem onSelect={handleOpenImageDialog}><ImageIcon className="mr-2 h-4 w-4" />Image</DropdownMenuItem>
                                    <DropdownMenuItem onSelect={() => handleOpenFileDialog('text')}><FileText className="mr-2 h-4 w-4" />Text File</DropdownMenuItem>
                                    <DropdownMenuItem onSelect={() => handleOpenFileDialog('pdf')}><FileIcon className="mr-2 h-4 w-4" />PDF File</DropdownMenuItem>
                                    <DropdownMenuItem onSelect={() => handleOpenFileDialog('audio')}><FileAudio className="mr-2 h-4 w-4" />Audio File</DropdownMenuItem>
                                </DropdownMenuContent>
                            </DropdownMenu>
                            <Button type="button" size="icon" variant={isRecording ? "destructive" : "ghost"} className="chat-icon-button" onClick={handleToggleRecording} disabled={isInputDisabled}>
                                {isRecording ? <MicOff className="h-5 w-5" /> : <Mic className="h-5 w-5" />}
                                <span className="sr-only">{isRecording ? "Stop recording" : "Start recording"}</span>
                            </Button>
                            <Button type="submit" size="icon" className="h-9 w-9 rounded-full send-button text-primary-foreground bg-primary hover:bg-primary/90" disabled={isInputDisabled || (!input.trim() && !imageDataUri && !fileContent)}>
                                <Send className="h-5 w-5" />
                                <span className="sr-only">Send</span>
                            </Button>
                        </div>
                    </form>
                </div>
            </div>
        </div>
    )
  }

  return (
    <div className="flex h-full flex-col">
      <LimitExhaustedDialog isOpen={showLimitDialog} onOpenChange={setShowLimitDialog} />
      <ShareDialog
        isOpen={!!shareContent}
        onOpenChange={(open) => !open && setShareContent(null)}
        content={shareContent || ""}
      />
        <ScrollArea className="flex-1" ref={scrollAreaRef}>
            <div className="mx-auto w-full max-w-3xl space-y-8 p-4 pb-32">
                {history.map((message, index) => (
                    <React.Fragment key={`${message.id}-${index}`}>
                      <div
                        className={cn(
                          "flex w-full items-start gap-4",
                          message.role === "user" ? "justify-end" : ""
                        )}
                      >
                        {message.role === "user" ? (
                          <div className="flex items-start gap-4 justify-end">
                            <div className="border bg-transparent inline-block rounded-xl p-3 max-w-md">
                              {message.image && (
                                <Image src={message.image} alt="User upload" width={200} height={200} className="rounded-md mb-2" />
                              )}
                              <p className="text-base whitespace-pre-wrap">{message.content}</p>
                            </div>
                            <Avatar className="h-9 w-9 border">
                              <AvatarFallback><User className="size-5" /></AvatarFallback>
                            </Avatar>
                          </div>
                        ) : (
                          <div className={cn("group w-full flex items-start gap-4")}>
                            <div className="w-full">
                              {renderMessageContent(message)}
                              {audioDataUri && isSynthesizing === message.id && (
                                <audio
                                  ref={audioRef}
                                  src={audioDataUri}
                                  autoPlay
                                  onEnded={() => setIsSynthesizing(null)}
                                  onPause={() => setIsSynthesizing(null)}
                                />
                              )}
                              {message.role === 'model' && message.role !== 'browser' && (
                                <div className="mt-2 flex items-center gap-1 transition-opacity">
                                  <Button type="button" size="icon" variant="ghost" className="h-7 w-7" onClick={() => handleCopyToClipboard(message.content)}>
                                    <Copy className="h-4 w-4" />
                                  </Button>
                                  <Button type="button" size="icon" variant="ghost" className="h-7 w-7" onClick={() => handleShare(message.content)}>
                                    <Share2 className="h-4 w-4" />
                                  </Button>
                                  <Button type="button" size="icon" variant="ghost" className="h-7 w-7" onClick={() => handleTextToSpeech(message.content, message.id)}>
                                    {isSynthesizing === message.id ? <StopCircle className="h-4 w-4 text-red-500" /> : <Volume2 className="h-4 w-4" />}
                                  </Button>
                                  <Button type="button" size="icon" variant="ghost" className="h-7 w-7" onClick={handleRegenerateResponse} disabled={isTyping}>
                                    <RefreshCw className="h-4 w-4" />
                                  </Button>
                                </div>
                              )}
                            </div>
                          </div>
                        )}
                      </div>
                      {index < history.length - 1 && (
                        <Separator className="my-8" />
                      )}
                    </React.Fragment>
                  )
                )}
              {isTyping && <ThinkingIndicator text={null} duration={generationTime} />}
            </div>
          </ScrollArea>

       <div className="fixed bottom-0 left-0 lg:left-[16rem] right-0 w-auto lg:w-[calc(100%-16rem)] group-data-[collapsible=icon]:lg:left-[3rem] group-data-[collapsible=icon]:lg:w-[calc(100%-3rem)] transition-all">
        <div className="p-4 mx-auto max-w-3xl">
          {(imageDataUri || (fileContent && fileName)) && (
             <div className="relative mb-2 w-fit">
                {isOcrProcessing && (
                    <div className="absolute inset-0 flex flex-col items-center justify-center bg-black/60 rounded-md z-10">
                        <p className="text-white font-bold text-sm drop-shadow-md">{Math.round(ocrProgress)}%</p>
                        <Progress value={ocrProgress} className="w-16 h-1 mt-1"/>
                    </div>
                )}
                {imageDataUri && <Image src={imageDataUri || ""} alt={fileName || "Image preview"} width={80} height={80} className="rounded-md border object-cover" />}
                {fileContent && fileName && !imageDataUri && (
                    <div className="flex items-center gap-2 text-sm text-muted-foreground bg-muted p-2 rounded-md border w-full max-w-sm">
                        {fileName.endsWith('.pdf') ? <FileIcon className="h-5 w-5 flex-shrink-0" /> : <FileText className="h-5 w-5 flex-shrink-0" />}
                        <span className="flex-1 truncate">{fileName}</span>
                    </div>
                )}
                 <Button variant="destructive" size="icon" className="absolute -top-2 -right-2 h-6 w-6 rounded-full z-10" onClick={() => { setImageDataUri(null); setFileContent(null); setFileName(null); }} disabled={isOcrProcessing}>
                    <X className="h-4 w-4" />
                </Button>
            </div>
          )}
            <div className="flex justify-center mb-2 items-center gap-2">
                <div className="bg-muted/50 p-1 rounded-lg w-fit">
                    <ModelSwitcher selectedModel={currentModel} onModelChange={setCurrentModel} disabled={isInputDisabled} />
                </div>
                <div className="bg-muted/50 p-1 rounded-lg w-fit flex gap-1">
                    <Button 
                        variant={activeButton === 'deepthink' ? 'secondary' : 'ghost'}
                        className="h-9 px-3"
                        onClick={() => handleToolButtonClick('deepthink')}
                    >
                        <Wand2 className="h-4 w-4 mr-2"/>
                        DeepThink
                    </Button>
                    <Button type="button" size="icon" variant={activeButton === 'music' ? 'secondary' : 'ghost'} className="h-9 w-9" disabled={isInputDisabled} onClick={() => handleToolButtonClick('music')}>
                        <Music className="h-5 w-5" />
                    </Button>
                    <Button type="button" size="icon" variant={activeButton === 'image' ? 'secondary' : 'ghost'} className="h-9 w-9" disabled={isInputDisabled} onClick={() => handleToolButtonClick('image')}>
                        <ImageIcon className="h-5 w-5" />
                    </Button>
                    <Button type="button" size="icon" variant='ghost' className="h-9 w-9" disabled={isInputDisabled} onClick={() => handleBrowserToggle("https://www.google.com/webhp?igu=1")}>
                        <Globe className="h-5 w-5" />
                    </Button>
                </div>
            </div>
           <form
              onSubmit={handleFormSubmit}
<<<<<<< HEAD
              className="glass-chat-bar p-2 flex items-center gap-1"
          >
=======
              className="relative flex items-center p-3 glassmorphism-chat-bar"
          >
              <Button type="button" size="icon" variant="ghost" className="chat-icon-button" onClick={() => setInput("Search: ")} disabled={isInputDisabled}>
                  <Search className="h-5 w-5" />
                  <span className="sr-only">Search</span>
              </Button>
>>>>>>> 174c2440
              <Textarea
                value={input}
                onChange={(e) => setInput(e.target.value)}
                placeholder="Message SearnAI..."
                disabled={isInputDisabled}
                className="chat-textarea h-6 max-h-48 flex-1 border-0 bg-transparent text-base shadow-none focus-visible:ring-0 resize-none"
                rows={1}
                onKeyDown={(e) => {
                    if (e.key === 'Enter' && !e.shiftKey) {
                        e.preventDefault();
                        handleSendMessage();
                    }
                }}
              />
              <input type="file" ref={fileInputRef} className="hidden" />
              <div className="flex items-center gap-1">
                <DropdownMenu>
                    <DropdownMenuTrigger asChild>
                        <Button type="button" size="icon" variant="ghost" className="chat-icon-button" disabled={isInputDisabled}>
                            <Paperclip className="h-5 w-5" />
                            <span className="sr-only">Attach file</span>
                        </Button>
                    </DropdownMenuTrigger>
                    <DropdownMenuContent>
                        <DropdownMenuItem onSelect={handleOpenImageDialog}><ImageIcon className="mr-2 h-4 w-4" />Image</DropdownMenuItem>
                        <DropdownMenuItem onSelect={() => handleOpenFileDialog('text')}><FileText className="mr-2 h-4 w-4" />Text File</DropdownMenuItem>
                        <DropdownMenuItem onSelect={() => handleOpenFileDialog('pdf')}><FileIcon className="mr-2 h-4 w-4" />PDF File</DropdownMenuItem>
                        <DropdownMenuItem onSelect={() => handleOpenFileDialog('audio')}><FileAudio className="mr-2 h-4 w-4" />Audio File</DropdownMenuItem>
                    </DropdownMenuContent>
                </DropdownMenu>
                <Button type="button" size="icon" variant={isRecording ? "destructive" : "ghost"} className="chat-icon-button" onClick={handleToggleRecording} disabled={isInputDisabled}>
                    {isRecording ? <MicOff className="h-5 w-5" /> : <Mic className="h-5 w-5" />}
                    <span className="sr-only">{isRecording ? "Stop recording" : "Start recording"}</span>
                </Button>
                <Button type="submit" size="icon" className="h-9 w-9 rounded-full send-button text-primary-foreground bg-primary hover:bg-primary/90" disabled={isInputDisabled || (!input.trim() && !imageDataUri && !fileContent)}>
                    <Send className="h-5 w-5" />
                    <span className="sr-only">Send</span>
                </Button>
              </div>
          </form>
        </div>
      </div>
    </div>
  );
}<|MERGE_RESOLUTION|>--- conflicted
+++ resolved
@@ -797,17 +797,8 @@
                     </div>
                     <form
                         onSubmit={handleFormSubmit}
-<<<<<<< HEAD
                         className="glass-chat-bar p-2 flex items-center gap-1"
                     >
-=======
-                        className="relative flex items-center p-3 glassmorphism-chat-bar"
-                    >
-                        <Button type="button" size="icon" variant="ghost" className="chat-icon-button" onClick={() => setInput("Search: ")} disabled={isInputDisabled}>
-                            <Search className="h-5 w-5" />
-                            <span className="sr-only">Search</span>
-                        </Button>
->>>>>>> 174c2440
                         <Textarea
                             value={input}
                             onChange={(e) => setInput(e.target.value)}
@@ -975,17 +966,8 @@
             </div>
            <form
               onSubmit={handleFormSubmit}
-<<<<<<< HEAD
-              className="glass-chat-bar p-2 flex items-center gap-1"
-          >
-=======
               className="relative flex items-center p-3 glassmorphism-chat-bar"
           >
-              <Button type="button" size="icon" variant="ghost" className="chat-icon-button" onClick={() => setInput("Search: ")} disabled={isInputDisabled}>
-                  <Search className="h-5 w-5" />
-                  <span className="sr-only">Search</span>
-              </Button>
->>>>>>> 174c2440
               <Textarea
                 value={input}
                 onChange={(e) => setInput(e.target.value)}
@@ -1030,4 +1012,6 @@
       </div>
     </div>
   );
-}+}
+
+    