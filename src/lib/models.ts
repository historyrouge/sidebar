--- conflicted
+++ resolved
@@ -3,19 +3,11 @@
     {
         id: 'auto',
         name: 'Auto',
-<<<<<<< HEAD
-        description: 'Automatically selects the best model.',
-        logo: '✨'
-    },
-    {
-        id: 'gpt-oss-120b',
-=======
         description: 'Automatically selects the best model for your query.',
         logo: '✨'
     },
     {
         id: 'gemini-2.5-pro',
->>>>>>> 46d3ae3c
         name: 'Gemini 2.5 Pro',
         description: 'For difficult problems & complex reasoning.',
         logo: '🌀'
@@ -39,11 +31,7 @@
         logo: '🐦'
     },
     {
-<<<<<<< HEAD
-        id: 'Qwen3-32B',
-=======
         id: 'gpt-5',
->>>>>>> 46d3ae3c
         name: 'GPT-5',
         description: 'A versatile model for a wide range of tasks.',
         logo: '🇬'
@@ -56,4 +44,6 @@
     },
 ];
 
-export const DEFAULT_MODEL_ID = 'auto';+export const DEFAULT_MODEL_ID = 'auto';
+
+    